--- conflicted
+++ resolved
@@ -102,79 +102,19 @@
    * @var string
    */
   protected $url;
-<<<<<<< HEAD
-  /**
-   * @var string
-   */
-  protected $sessionID;
-  /**
-   * @var array
-   */
-  protected $capabilities;
-  /**
-   * @var resource
-   */
-  protected static $curl;
-=======
->>>>>>> 41d5e9f2
 
   /**
    * @param string $url
    */
   public function __construct($url) {
     $this->url = $url;
-<<<<<<< HEAD
-    $this->sessionID = $session_id;
-    $this->capabilities = $this->execute(DriverCommand::GET_CAPABILITIES);
-  }
-
-  /**
-   * Init curl.
-   */
-  public static function initCurl() {
-    if (self::$curl === null) {
-      self::$curl = curl_init();
-      curl_setopt(self::$curl, CURLOPT_TIMEOUT, 300);
-      curl_setopt(self::$curl, CURLOPT_RETURNTRANSFER, true);
-      curl_setopt(self::$curl, CURLOPT_FOLLOWLOCATION, true);
-      curl_setopt(
-        self::$curl,
-        CURLOPT_HTTPHEADER,
-        array(
-          'Content-Type: application/json;charset=UTF-8',
-          'Accept: application/json'));
-    }
-  }
-
-  /**
-   * @param string $name
-   * @param array $params
-   *
-   * @return mixed
-   */
-  public function execute($name, array $params = array()) {
-    $command = array(
-      'url' => $this->url,
-      'sessionId' => $this->sessionID,
-      'name' => $name,
-      'parameters' => $params,
-    );
-    $response = self::remoteExecute($command);
-    return $response->getValue();
-=======
->>>>>>> 41d5e9f2
   }
 
   /**
    * @param WebDriverCommand $command
    * @param array $curl_opts An array of curl options.
    *
-<<<<<<< HEAD
-   * @return WebDriverResponse The response of the command.
-   * @throws Exception
-=======
    * @return mixed
->>>>>>> 41d5e9f2
    */
   public function execute(WebDriverCommand $command, $curl_opts = array()) {
     if (!isset(self::$commands[$command->getName()])) {
@@ -198,7 +138,7 @@
    * @param array $command      The Command object, modelled as a hash.
    * @param array $extra_opts   key => value pairs of curl options for
    *                            curl_setopt()
-   * @return WebDriverResponse
+   * @return array
    * @throws Exception
    */
   protected static function curl(
@@ -230,31 +170,34 @@
         json_encode($params)));
     }
 
-    curl_setopt(self::$curl, CURLOPT_URL, $url);
-
-    if ($http_method === 'GET') {
-        curl_setopt(self::$curl, CURLOPT_HTTPGET, true);
-    } else if ($http_method === 'POST') {
-      curl_setopt(self::$curl, CURLOPT_POST, true);
+    $curl = curl_init($url);
+
+    curl_setopt($curl, CURLOPT_TIMEOUT, 300);
+    curl_setopt($curl, CURLOPT_RETURNTRANSFER, true);
+    curl_setopt($curl, CURLOPT_FOLLOWLOCATION, true);
+    curl_setopt(
+      $curl,
+      CURLOPT_HTTPHEADER,
+      array(
+        'Content-Type: application/json;charset=UTF-8',
+        'Accept: application/json'));
+
+    if ($http_method === 'POST') {
+      curl_setopt($curl, CURLOPT_POST, true);
       if ($params && is_array($params)) {
-        curl_setopt(self::$curl, CURLOPT_POSTFIELDS, json_encode($params));
+        curl_setopt($curl, CURLOPT_POSTFIELDS, json_encode($params));
       }
-<<<<<<< HEAD
-    } else if ($http_method == 'DELETE') {
-      curl_setopt(self::$curl, CURLOPT_CUSTOMREQUEST, 'DELETE');
-=======
     } else if ($http_method === 'DELETE') {
       curl_setopt($curl, CURLOPT_CUSTOMREQUEST, 'DELETE');
->>>>>>> 41d5e9f2
     }
 
     foreach ($extra_opts as $option => $value) {
-      curl_setopt(self::$curl, $option, $value);
-    }
-
-    $raw_results = trim(curl_exec(self::$curl));
-
-    if ($error = curl_error(self::$curl)) {
+      curl_setopt($curl, $option, $value);
+    }
+
+    $raw_results = trim(curl_exec($curl));
+
+    if ($error = curl_error($curl)) {
       $msg = sprintf(
         'Curl error thrown for http %s to %s',
         $http_method,
@@ -264,9 +207,7 @@
       }
       WebDriverException::throwException(-1, $msg . "\n\n" . $error, array());
     }
-
-    curl_setopt(self::$curl, CURLOPT_POSTFIELDS, null);
-    curl_setopt(self::$curl, CURLOPT_CUSTOMREQUEST, null);
+    curl_close($curl);
 
     $results = json_decode($raw_results, true);
 
